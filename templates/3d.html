<!DOCTYPE html>
<html lang="ru">

<head>
    <meta charset="UTF-8">
    <meta name="viewport" content="width=device-width, initial-scale=1.0">
    <title>3D Отслеживание</title>
    <script src="https://cdnjs.cloudflare.com/ajax/libs/three.js/r128/three.min.js"></script>
    <script src="https://cdn.jsdelivr.net/npm/three@0.137.0/examples/js/controls/OrbitControls.js"></script>
    <script src="https://cdn.jsdelivr.net/npm/three@0.137.0/examples/js/loaders/FBXLoader.js"></script>
    <script src="https://cdn.jsdelivr.net/npm/three@0.137.0/examples/js/libs/fflate.min.js"></script>
    <style>
        body {
            margin: 0;
            overflow: hidden;
        }

        .satellite-modal {
            position: fixed;
            top: 10%;
            left: 50%;
            transform: translateX(-50%);
            background-color: white;
            padding: 20px;
            border-radius: 8px;
            box-shadow: 0 4px 8px rgba(11, 10, 10, 0.2);
            z-index: 1000;
            display: none;
        }

        button {
            padding: 10px 15px;
            background-color: #6c757d;
            color: white;
            border: none;
            border-radius: 3px;
            cursor: pointer;
            margin: 5px;
        }
    </style>
</head>

<body>
    <button onclick="openSatelliteModal()" style="position: fixed; top: 10px; left: 10px; z-index: 100;">
        Выбрать спутники
    </button>
    <button onclick="toggleDayNight()" style="position: fixed; top: 50px; left: 10px; z-index: 100;">
        День/Ночь
    </button>
    <button onclick="toggleBackground()" style="position: fixed; top: 90px; left: 10px; z-index: 100;">
        Сменить фон
    </button>
    <button onclick="toggleTrajectory()" style="position: fixed; top: 130px; left: 10px; z-index: 100;">
        Траектория
    </button>

    <div id="satelliteModal" class="satellite-modal">
        <h3>Выберите спутники</h3>
        <div id="satelliteContainer"></div>
        <div class="modal-buttons">
            <button onclick="loadSelectedSatellites()">Загрузить</button>
            <button onclick="closeSatelliteModal()">Закрыть</button>
        </div>
    </div>

    <script>
        // Scene initialization
        const scene = new THREE.Scene();
        const camera = new THREE.PerspectiveCamera(75, window.innerWidth / window.innerHeight, 0.1, 1000);
        const renderer = new THREE.WebGLRenderer({ antialias: true });
        renderer.setSize(window.innerWidth, window.innerHeight);
        document.body.appendChild(renderer.domElement);

        // Орбитальные контролы
        const controls = new THREE.OrbitControls(camera, renderer.domElement);
        controls.enableDamping = true;
        controls.dampingFactor = 0.05;
        controls.minDistance = 2;
        controls.maxDistance = 10;

        // Загрузка текстур
        const textureLoader = new THREE.TextureLoader();
        const dayTexture = textureLoader.load('/static/textures/earth_daymap_8k.jpg');
        const nightTexture = textureLoader.load('/static/textures/earth_nightmap.jpg');
        const cloudsTexture = textureLoader.load('/static/textures/earth_clouds.png');
        const milkyWayTexture = textureLoader.load('/static/textures/milkyway_8k.jpg');
        const starsTexture = textureLoader.load('/static/textures/stars_8k.jpg');

        let isDay = true;
        let currentBackgroundTexture = milkyWayTexture;

        // Background creation
        const spaceGeometry = new THREE.SphereGeometry(90, 32, 32);
        const spaceMaterial = new THREE.MeshBasicMaterial({
            map: currentBackgroundTexture,
            side: THREE.BackSide
        });
        const space = new THREE.Mesh(spaceGeometry, spaceMaterial);
        scene.add(space);

        // Earth creation
        const earthGeometry = new THREE.SphereGeometry(1, 64, 64);
        const earthMaterial = new THREE.MeshPhongMaterial({
            map: dayTexture,
            specular: new THREE.Color(0x333333),
            shininess: 25
        });
        const earth = new THREE.Mesh(earthGeometry, earthMaterial);
        scene.add(earth);

        // Clouds creation
        const cloudsGeometry = new THREE.SphereGeometry(1.01, 64, 64);
        const cloudsMaterial = new THREE.MeshPhongMaterial({
            map: cloudsTexture,
            alphaMap: cloudsTexture,         // Используем ту же текстуру как альфа-карту
            transparent: true,
            opacity: 0.8,
            depthWrite: false,
            blending: THREE.AdditiveBlending,
            side: THREE.DoubleSide
        });
        const atmosphereGeometry = new THREE.SphereGeometry(1.01, 64, 64);
        const atmosphereMaterial = new THREE.MeshPhongMaterial({
            transparent: true,
            opacity: 0.2,
            color: new THREE.Color(0x88ccff),
            side: THREE.BackSide
        });
        const atmosphere = new THREE.Mesh(atmosphereGeometry, atmosphereMaterial);
        earth.add(atmosphere);
        const clouds = new THREE.Mesh(cloudsGeometry, cloudsMaterial);
        earth.add(clouds);

        // Lighting
        const sunLight = new THREE.DirectionalLight(0xffffff, 1);
        sunLight.position.set(5, 3, 5);
        scene.add(sunLight);

        const ambientLight = new THREE.AmbientLight(0x404040);
        scene.add(ambientLight);
        let satelliteModel = null;
        let loadedModel = null;

        const trajectoryObjects = {};
        const EARTH_RADIUS = 1; // Радиус Земли в условных единицах
        const TRAJECTORY_HEIGHT = 1.5; // Высота траектории над поверхностью
        const satelliteColors = {};
        const predefinedColors = [
            0x00ff00, // green
            0xff0000, // red
            0x0000ff, // blue
            0xffff00, // yellow
            0xff00ff, // magenta
            0x00ffff, // cyan
            0xff8000, // orange
            0x8000ff  // purple
        ];

        // Функция загрузки и кэширования модели
        function loadSatelliteModel() {
            return new Promise((resolve, reject) => {
                if (loadedModel) {
                    resolve(loadedModel.clone());
                    return;
                }

                const fbxLoader = new THREE.FBXLoader();
                fbxLoader.load(
                    '/static/models/satellite.fbx',
                    (model) => {
                        model.scale.set(0.00005, 0.00005, 0.00005);
                        loadedModel = model;
                        resolve(model.clone());
                    },
                    undefined,
                    reject
                );
            });
        }

        function getColorForSatellite(title) {
            if (!satelliteColors[title]) {
                // Assign next color from predefined colors, or generate random if all used
                const unusedColors = predefinedColors.filter(color =>
                    !Object.values(satelliteColors).includes(color));

                satelliteColors[title] = unusedColors.length > 0
                    ? unusedColors[0]
                    : Math.random() * 0xffffff;
            }
            return satelliteColors[title];
        }

        // Основная функция построения траектории
        function drawSatellitePastTrajectory(title) {
            fetch('/get_satellite_past_trajectory', {
                method: 'POST',
                headers: {
                    'Content-Type': 'application/json',
                },
                body: JSON.stringify({ title })
            })
                .then(response => response.json())
                .then(data => {
                    // Удаляем старую траекторию если она существует
                    if (trajectoryObjects[title]) {
                        scene.remove(trajectoryObjects[title]);
                    }

                    const positions = [];
                    data.trajectory.forEach(point => {
                        // Конвертация географических координат в 3D
                        const lat = point.lat * (Math.PI / 180);
                        const lon = point.lon * (Math.PI / 180);

                        // Расчет позиции в 3D пространстве
                        const x = point.radius / 6371 * Math.cos(lat) * Math.cos(lon);
                        const y = point.radius / 6371 * Math.cos(lat) * Math.sin(lon);
                        const z = point.radius / 6371 * Math.sin(lat);

                        positions.push(x, y, z);
                    });

                    // Создание геометрии линии
                    const geometry = new THREE.BufferGeometry();
                    geometry.setAttribute('position', new THREE.Float32BufferAttribute(positions, 3));

                    // Создание материала линии
                    const material = new THREE.LineBasicMaterial({
                        color: getColorForSatellite(title),
                        linewidth: 2,
                        opacity: 0.7,
                        transparent: true
                    });

                    // Создание линии траектории
                    const trajectoryLine = new THREE.Line(geometry, material);
                    trajectoryObjects[title] = trajectoryLine;
                    scene.add(trajectoryLine);
                })
                .catch(error => console.error('Ошибка получения траектории:', error));
        }

<<<<<<< HEAD
        // Create detailed satellite model
        function createSatelliteModel() {
            const satelliteGroup = new THREE.Group();

            // Main body
            const bodyGeometry = new THREE.BoxGeometry(0.015, 0.015, 0.03);
            const bodyMaterial = new THREE.MeshPhongMaterial({
                color: 0x808080,
                shininess: 100,
                specular: 0x444444
            });
            const body = new THREE.Mesh(bodyGeometry, bodyMaterial);
            satelliteGroup.add(body);

            // Solar panels
            const panelGeometry = new THREE.BoxGeometry(0.06, 0.03, 0.001);
            const panelMaterial = new THREE.MeshPhongMaterial({
                color: 0x2244ff,
                shininess: 50,
                specular: 0x222222
            });

            const leftPanel = new THREE.Mesh(panelGeometry, panelMaterial);
            leftPanel.position.x = -0.035;
            satelliteGroup.add(leftPanel);

            const rightPanel = new THREE.Mesh(panelGeometry, panelMaterial);
            rightPanel.position.x = 0.035;
            satelliteGroup.add(rightPanel);

            // Antenna
            const antennaGeometry = new THREE.CylinderGeometry(0.001, 0.001, 0.02);
            const antennaMaterial = new THREE.MeshPhongMaterial({
                color: 0xcccccc,
                shininess: 80,
                specular: 0x444444
            });
            const antenna = new THREE.Mesh(antennaGeometry, antennaMaterial);
            antenna.rotation.x = Math.PI / 2;
            antenna.position.z = 0.02;
            satelliteGroup.add(antenna);

            // Additional details
            const detailGeometry = new THREE.BoxGeometry(0.008, 0.008, 0.008);
            const detailMaterial = new THREE.MeshPhongMaterial({
                color: 0x666666,
                shininess: 60,
                specular: 0x333333
            });

            const topDetail = new THREE.Mesh(detailGeometry, detailMaterial);
            topDetail.position.y = 0.01;
            satelliteGroup.add(topDetail);

            const bottomDetail = new THREE.Mesh(detailGeometry, detailMaterial);
            bottomDetail.position.y = -0.01;
            satelliteGroup.add(bottomDetail);

            return satelliteGroup;
        }

=======
>>>>>>> 45559d0b
        // Переключение фона
        function toggleBackground() {
            currentBackgroundTexture =
                currentBackgroundTexture === milkyWayTexture ? starsTexture : milkyWayTexture;
            spaceMaterial.map = currentBackgroundTexture;
            spaceMaterial.needsUpdate = true;
        }

        // День/Ночь переключение
        function toggleDayNight() {
            isDay = !isDay;
            earthMaterial.map = isDay ? dayTexture : nightTexture;
            earthMaterial.needsUpdate = true;
            sunLight.intensity = isDay ? 1 : 0.3;
            ambientLight.intensity = isDay ? 0.4 : 0.1;
        }

        // Satellite objects storage
        const satelliteObjects = {};
        let updateInterval = null;

        // Satellite selection modal functions
        function openSatelliteModal() {
            document.getElementById('satelliteContainer').innerHTML = '';

            fetch('/get_satellites')
                .then(response => response.json())
                .then(data => {
                    data.forEach(path => {
                        const checkbox = document.createElement('input');
                        checkbox.type = 'checkbox';
                        checkbox.id = path.title;
                        checkbox.value = path.title;

                        const label = document.createElement('label');
                        label.htmlFor = path.title;
                        label.textContent = path.title;

                        const div = document.createElement('div');
                        div.appendChild(checkbox);
                        div.appendChild(label);
                        document.getElementById('satelliteContainer').appendChild(div);
                    });

                    document.getElementById('satelliteModal').style.display = 'block';
                });
        }

        function closeSatelliteModal() {
            document.getElementById('satelliteModal').style.display = 'none';
        }

        function loadSelectedSatellites() {
            const selectedPaths = Array.from(document.querySelectorAll('#satelliteContainer input[type="checkbox"]:checked')).map(checkbox => checkbox.value);

            if (updateInterval) clearInterval(updateInterval);

            Object.keys(satelliteObjects).forEach(title => {
                if (!selectedPaths.includes(title)) {
                    scene.remove(satelliteObjects[title]);
                    delete satelliteObjects[title];
                }
            });

            updateInterval = setInterval(() => updateSatellitePositions(selectedPaths), 1000);
            closeSatelliteModal();
        }

        async function updateSatellitePositions(selectedPaths) {
            for (const title of selectedPaths) {
                try {
                    const response = await fetch('/get_satellite_positions', {
                        method: 'POST',
                        headers: { 'Content-Type': 'application/json' },
                        body: JSON.stringify({ title }),
                    });

                    const satellite = await response.json();
                    const lat = satellite.lat * (Math.PI / 180);
                    const lon = satellite.lon * (Math.PI / 180);
                    const radius = satellite.radius / 6371;

                    const x = radius * Math.cos(lat) * Math.cos(lon);
                    const y = radius * Math.cos(lat) * Math.sin(lon);
                    const z = radius * Math.sin(lat);

                    if (!satelliteObjects[title]) {
                        try {
                            const model = await loadSatelliteModel();
                            satelliteObjects[title] = model;
                            scene.add(model);
                        } catch (error) {
                            console.error('Failed to load satellite model:', error);
                            continue;
                        }
                    }

                    satelliteObjects[title].position.set(x, y, z);
                    satelliteObjects[title].lookAt(0, 0, 0);
                    satelliteObjects[title].rotateX(Math.PI / 2);
                    satelliteObjects[title].rotateZ(Math.PI); // поворот на 180 градусов по Y
                } catch (error) {
                    console.error(`Error updating satellite ${title}:`, error);
                }
            }
        }

        // Camera position and animation
        camera.position.z = 5;

        // Расчет скорости вращения Земли
        const EARTH_ROTATION_PERIOD = 24 * 60 * 60; // секунды в сутках
        const EARTH_ROTATION_SPEED = (2 * Math.PI) / EARTH_ROTATION_PERIOD; // радиан в секунду

        let lastTime = 0;
        function animate(currentTime) {
            requestAnimationFrame(animate);

            // Вычисление дельты времени для плавного вращения
            const deltaTime = (currentTime - lastTime) / 1000; // в секундах
            lastTime = currentTime;

            controls.update();

            // Применение реальной скорости вращения
            earth.rotation.y += EARTH_ROTATION_SPEED * deltaTime;
            clouds.rotation.y += EARTH_ROTATION_SPEED * deltaTime * 1.1; // облака немного быстрее

            renderer.render(scene, camera);
        }
        animate(0);

        // Handle window resize
        window.addEventListener('resize', () => {
            camera.aspect = window.innerWidth / window.innerHeight;
            camera.updateProjectionMatrix();
            renderer.setSize(window.innerWidth, window.innerHeight);
        });

        let trajectoryVisible = false;

        function toggleTrajectory() {
            trajectoryVisible = !trajectoryVisible;

            if (trajectoryVisible) {
                const selectedPaths = Array.from(document.querySelectorAll('#satelliteContainer input[type="checkbox"]:checked')).map(checkbox => checkbox.value);

                selectedPaths.forEach(title => drawSatellitePastTrajectory(title));
            } else {
                Object.keys(trajectoryObjects).forEach(title => {
                    if (trajectoryObjects[title]) {
                        scene.remove(trajectoryObjects[title]);
                        delete trajectoryObjects[title];
                    }
                });
            }
        }
    </script>
</body>

</html><|MERGE_RESOLUTION|>--- conflicted
+++ resolved
@@ -23,7 +23,7 @@
             background-color: white;
             padding: 20px;
             border-radius: 8px;
-            box-shadow: 0 4px 8px rgba(11, 10, 10, 0.2);
+            box-shadow: 0 4px 8px rgba(0, 0, 0, 0.2);
             z-index: 1000;
             display: none;
         }
@@ -80,11 +80,11 @@
 
         // Загрузка текстур
         const textureLoader = new THREE.TextureLoader();
-        const dayTexture = textureLoader.load('/static/textures/earth_daymap_8k.jpg');
+        const dayTexture = textureLoader.load('/static/textures/earth_daymap.jpg');
         const nightTexture = textureLoader.load('/static/textures/earth_nightmap.jpg');
         const cloudsTexture = textureLoader.load('/static/textures/earth_clouds.png');
-        const milkyWayTexture = textureLoader.load('/static/textures/milkyway_8k.jpg');
-        const starsTexture = textureLoader.load('/static/textures/stars_8k.jpg');
+        const milkyWayTexture = textureLoader.load('/static/textures/milkyway.jpg');
+        const starsTexture = textureLoader.load('/static/textures/stars.jpg');
 
         let isDay = true;
         let currentBackgroundTexture = milkyWayTexture;
@@ -112,22 +112,9 @@
         const cloudsGeometry = new THREE.SphereGeometry(1.01, 64, 64);
         const cloudsMaterial = new THREE.MeshPhongMaterial({
             map: cloudsTexture,
-            alphaMap: cloudsTexture,         // Используем ту же текстуру как альфа-карту
             transparent: true,
-            opacity: 0.8,
-            depthWrite: false,
-            blending: THREE.AdditiveBlending,
-            side: THREE.DoubleSide
+            opacity: 0.8
         });
-        const atmosphereGeometry = new THREE.SphereGeometry(1.01, 64, 64);
-        const atmosphereMaterial = new THREE.MeshPhongMaterial({
-            transparent: true,
-            opacity: 0.2,
-            color: new THREE.Color(0x88ccff),
-            side: THREE.BackSide
-        });
-        const atmosphere = new THREE.Mesh(atmosphereGeometry, atmosphereMaterial);
-        earth.add(atmosphere);
         const clouds = new THREE.Mesh(cloudsGeometry, cloudsMaterial);
         earth.add(clouds);
 
@@ -241,7 +228,6 @@
                 .catch(error => console.error('Ошибка получения траектории:', error));
         }
 
-<<<<<<< HEAD
         // Create detailed satellite model
         function createSatelliteModel() {
             const satelliteGroup = new THREE.Group();
@@ -303,8 +289,6 @@
             return satelliteGroup;
         }
 
-=======
->>>>>>> 45559d0b
         // Переключение фона
         function toggleBackground() {
             currentBackgroundTexture =
